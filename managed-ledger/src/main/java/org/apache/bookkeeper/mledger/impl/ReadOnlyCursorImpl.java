--- conflicted
+++ resolved
@@ -53,14 +53,9 @@
 
     @Override
     public void skipEntries(int numEntriesToSkip) {
-<<<<<<< HEAD
         log.info("[{}] Skipping {} entries on read-only cursor {}", ledger.getName(), numEntriesToSkip, getName());
-        readPosition = ledger.getPositionAfterN(readPosition, numEntriesToSkip, PositionBound.startIncluded).getNext();
-=======
-        log.info("[{}] Skipping {} entries on read-only cursor {}", ledger.getName(), numEntriesToSkip);
         READ_POSITION_UPDATER.getAndUpdate(this, lastRead ->
                 ledger.getPositionAfterN(lastRead, numEntriesToSkip, PositionBound.startIncluded).getNext());
->>>>>>> 639fbf18
     }
 
     @Override
